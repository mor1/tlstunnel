--- conflicted
+++ resolved
@@ -52,20 +52,6 @@
     count := succ !count
 
   let aborted_to_string ab =
-<<<<<<< HEAD
-    let open Lwt_unix in
-    match state ab with
-    | Aborted exn -> Printexc.to_string exn
-    | _ -> ""
-
-  let log () =
-    let opened, closed, aborted =
-      let open Lwt_unix in
-      List.fold_left (fun (o, c, a) x -> match state x with
-          | Opened -> (x :: o, c, a)
-          | Closed -> (o, x :: c, a)
-          | Aborted _ -> (o, c, x :: a))
-=======
     match Lwt_unix.state ab with
       | Lwt_unix.Aborted exn -> Printexc.to_string exn
       | _ -> ""
@@ -76,7 +62,6 @@
           | Lwt_unix.Opened -> (x :: o, c, a)
           | Lwt_unix.Closed -> (o, x :: c, a)
           | Lwt_unix.Aborted _ -> (o, c, x :: a))
->>>>>>> 39e28647
         ([], [], []) !fds
     in
     fds := List.append opened aborted ;
@@ -105,19 +90,10 @@
     let own_sockaddr = Lwt_unix.getsockname socket in
     let peer_sockaddr = Lwt_unix.getpeername socket in
     let protocol_string =
-<<<<<<< HEAD
-      begin
-        let open Unix in
-        match domain_of_sockaddr own_sockaddr with
-        | PF_UNIX  -> failwith "TODO unix socket log and drop"
-        | PF_INET  -> "TCP4"
-        | PF_INET6 -> "TCP6"
-=======
       begin match Unix.domain_of_sockaddr own_sockaddr with
       | Unix.PF_UNIX  -> failwith "TODO unix socket log and drop"
       | Unix.PF_INET  -> "TCP4"
       | Unix.PF_INET6 -> "TCP6"
->>>>>>> 39e28647
       end in
     let get_addr_port = function
       | Lwt_unix.ADDR_INET (inet_addr , port)
@@ -209,42 +185,6 @@
 let worker config backend log s haproxy1 logfds debug trace () =
   let closing = ref false in
   Lwt.catch (fun () ->
-<<<<<<< HEAD
-      Tls_lwt.Unix.server_of_fd config ?trace s >>= fun t ->
-      let ic, oc = Tls_lwt.of_t t in
-      log ("connection established (" ^ (tls_info t) ^ ")") ;
-      let stats = Stats.new_stats () in
-
-      let fd = Lwt_unix.(socket PF_INET SOCK_STREAM 0) in
-      if logfds then Fd_logger.add_fd fd ;
-      let close = safe_close closing (Some t) fd in
-
-      Lwt.catch (fun () ->
-          Lwt_unix.connect fd backend >>= fun () ->
-          let pic = Lwt_io.of_fd ~close ~mode:Lwt_io.Input fd
-          and poc = Lwt_io.of_fd ~close ~mode:Lwt_io.Output fd
-          in begin match haproxy1 with
-            | true ->
-              let haproxy1_header = Haproxy1.make_header s in
-              Lwt_io.write poc haproxy1_header
-            | false -> Lwt.return ()
-          end
-          >>= fun () ->
-          Lwt.join [
-            read_write debug log closing close (Stats.inc_read stats) ic poc ;
-            read_write debug log closing close (Stats.inc_written stats) pic oc
-          ] >|= fun () ->
-          log ("connection closed " ^ (Stats.print_stats stats))
-        )
-        (function
-          | Unix.Unix_error (e, f, _) ->
-            let msg = Unix.error_message e in
-            log ("backend refused connection: " ^  msg ^ " while calling " ^ f) ;
-            close ()
-          | exn ->
-            close () >|= fun () ->
-            log ("received inner exception " ^ Printexc.to_string exn)))
-=======
     Tls_lwt.Unix.server_of_fd config ?trace s >>= fun t ->
     let ic, oc = Tls_lwt.of_t t in
     log ("connection established (" ^ (tls_info t) ^ ")") ;
@@ -279,7 +219,6 @@
         | exn ->
           close () >|= fun () ->
           log ("received inner exception " ^ Printexc.to_string exn)))
->>>>>>> 39e28647
     (fun exn ->
        safe_close closing None s () >|= fun () ->
        log ("failed to establish TLS connection: " ^ Printexc.to_string exn))
