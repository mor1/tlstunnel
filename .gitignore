--- conflicted
+++ resolved
@@ -4,22 +4,4 @@
 # ocamlbuild targets
 *.byte
 *.native
-<<<<<<< HEAD
-
-# oasis generated files
-setup.data
-setup.log
-
-.*.swp
-
-# mirage droppings
-/mirage/Makefile
-/mirage/key_gen.ml
-/mirage/log
-/mirage/main.ml
-/mirage/tlstunnel*.x*
-/mirage/mir-tlstunnel
-/mirage/keys/
-=======
-*.install
->>>>>>> 39e28647
+*.install